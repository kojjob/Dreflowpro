'use client';

import React, { useState, useEffect } from 'react';
import { apiService } from '../../services/api';
import { Card } from '../ui/Card';
import { LoadingSpinner } from '../ui/LoadingSpinner';
import { Alert } from '../ui/Alert';
import Logger from '../../utils/logger';
import { motion, AnimatePresence } from 'framer-motion';
import { 
  Database,
  Cloud,
  Server,
  Globe,
  Settings,
  Plus,
  Edit,
  Trash2,
  TestTube,
  CheckCircle,
  XCircle,
  AlertCircle,
  Eye,
  Search,
  Filter,
  Grid3X3,
  List,
  RefreshCw,
  MoreVertical,
  Activity,
  Clock,
  Link2,
  Shield,
  Sparkles,
  ChevronDown,
<<<<<<< HEAD
  X,
  ArrowRight,
  Zap,
  Lock
=======
  X
>>>>>>> e51452b5
} from 'lucide-react';

interface Connector {
  id: string;
  name: string;
  description?: string;
  type: 'database' | 'api' | 'file' | 'cloud' | 'file_upload' | 'webhook' | 'csv' | 'excel' | 'json';
  status: 'active' | 'inactive' | 'error' | 'testing';
  created_at: string;
  updated_at: string;
  last_tested?: string | null;
  last_used?: string | null;
  connection_config: {
    host?: string;
    port?: number;
    database?: string;
    username?: string;
    password?: string;
    ssl_mode?: string;
    base_url?: string;
    api_key?: string;
    file_path?: string;
    encoding?: string;
    delimiter?: string;
    has_header?: boolean;
    sheet_name?: string;
    [key: string]: any;
  } | null;
  schema_info?: {
    version?: string;
    schema_count?: number;
    table_count?: number;
    test_results?: any;
    error_message?: string;
  };
}

interface ConnectorTemplate {
  type: string;
  provider: string;
  name: string;
  description: string;
  icon: React.ElementType;
  config_schema: {
    field: string;
    label: string;
    type: 'text' | 'number' | 'password' | 'select' | 'boolean';
    required: boolean;
    options?: string[];
    placeholder?: string;
  }[];
}

const ConnectorManager: React.FC = () => {
  const [connectors, setConnectors] = useState<Connector[]>([]);
  const [loading, setLoading] = useState(true);
  const [error, setError] = useState<string | null>(null);
  const [selectedConnector, setSelectedConnector] = useState<string | null>(null);
  const [editingConnector, setEditingConnector] = useState<Connector | null>(null);
  const [showEditForm, setShowEditForm] = useState(false);
  const [showTestModal, setShowTestModal] = useState(false);
  const [showPreviewModal, setShowPreviewModal] = useState(false);
  const [activeConnectorId, setActiveConnectorId] = useState<string | null>(null);
  const [showCreateForm, setShowCreateForm] = useState(false);
  const [previewData, setPreviewData] = useState<Record<string, any>>({});
  const [testResults, setTestResults] = useState<Record<string, any>>({});
  const [creating, setCreating] = useState(false);
  const [selectedTemplate, setSelectedTemplate] = useState<ConnectorTemplate | null>(null);
  
  // New state for enhanced UI
  const [searchQuery, setSearchQuery] = useState('');
  const [filterType, setFilterType] = useState<string>('all');
  const [filterStatus, setFilterStatus] = useState<string>('all');
  const [viewMode, setViewMode] = useState<'grid' | 'list' | 'table'>('grid');
  const [refreshing, setRefreshing] = useState(false);
  const [showFilterMenu, setShowFilterMenu] = useState(false);
  const [sortBy, setSortBy] = useState<'name' | 'status' | 'created' | 'updated'>('name');
  const [sortOrder, setSortOrder] = useState<'asc' | 'desc'>('asc');
  const [selectedConnectors, setSelectedConnectors] = useState<string[]>([]);
  const [showBulkActions, setShowBulkActions] = useState(false);

  // Form state for creating new connectors
  const [formData, setFormData] = useState({
    name: '',
    description: '',
    type: 'database' as const,
    connection_config: {} as Record<string, any>
  });

  // Connector templates for different data sources
  const connectorTemplates: ConnectorTemplate[] = [
    {
      type: 'database',
      provider: 'postgresql',
      name: 'PostgreSQL',
      description: 'Connect to PostgreSQL database',
      icon: Database,
      config_schema: [
        { field: 'host', label: 'Host', type: 'text', required: true, placeholder: 'localhost' },
        { field: 'port', label: 'Port', type: 'number', required: true, placeholder: '5432' },
        { field: 'database', label: 'Database', type: 'text', required: true },
        { field: 'username', label: 'Username', type: 'text', required: true },
        { field: 'password', label: 'Password', type: 'password', required: true },
        { field: 'ssl', label: 'Enable SSL', type: 'boolean', required: false }
      ]
    },
    {
      type: 'database',
      provider: 'mysql',
      name: 'MySQL',
      description: 'Connect to MySQL database',
      icon: Database,
      config_schema: [
        { field: 'host', label: 'Host', type: 'text', required: true, placeholder: 'localhost' },
        { field: 'port', label: 'Port', type: 'number', required: true, placeholder: '3306' },
        { field: 'database', label: 'Database', type: 'text', required: true },
        { field: 'username', label: 'Username', type: 'text', required: true },
        { field: 'password', label: 'Password', type: 'password', required: true }
      ]
    },
    {
      type: 'api',
      provider: 'rest',
      name: 'REST API',
      description: 'Connect to REST API endpoint',
      icon: Globe,
      config_schema: [
        { field: 'api_endpoint', label: 'API Endpoint', type: 'text', required: true, placeholder: 'https://api.example.com' },
        { field: 'api_key', label: 'API Key', type: 'password', required: false },
        { field: 'auth_type', label: 'Authentication', type: 'select', required: true, options: ['none', 'api_key', 'bearer_token', 'basic_auth'] }
      ]
    },
    {
      type: 'cloud',
      provider: 'aws_s3',
      name: 'AWS S3',
      description: 'Connect to Amazon S3 bucket',
      icon: Cloud,
      config_schema: [
        { field: 'bucket_name', label: 'Bucket Name', type: 'text', required: true },
        { field: 'aws_region', label: 'AWS Region', type: 'select', required: true, options: ['us-east-1', 'us-west-2', 'eu-west-1', 'ap-southeast-1'] },
        { field: 'access_key_id', label: 'Access Key ID', type: 'text', required: true },
        { field: 'secret_access_key', label: 'Secret Access Key', type: 'password', required: true }
      ]
    }
  ];

  const fetchConnectors = async () => {
    try {
      setError(null);
      const response = await apiService.getConnectors();
      const connectorData = response.connectors || [];
      setConnectors(connectorData);
    } catch (err: any) {
      Logger.error('Connector fetch error:', err);
      const errorMessage = err instanceof Error
        ? err.message
        : (err && typeof err === 'object' && err.message)
          ? String(err.message)
          : String(err) || 'Failed to load connectors';
      setError(errorMessage);
      setConnectors([]); // Ensure connectors is always an array
    } finally {
      setLoading(false);
      setRefreshing(false);
    }
  };

  const handleRefresh = async () => {
    setRefreshing(true);
    await fetchConnectors();
  };

  const handleSelectConnector = (id: string, selected: boolean) => {
    if (selected) {
      setSelectedConnectors([...selectedConnectors, id]);
    } else {
      setSelectedConnectors(selectedConnectors.filter(connId => connId !== id));
    }
  };

  const handleSelectAll = (selected: boolean) => {
    if (selected) {
      setSelectedConnectors(filteredAndSortedConnectors.map(c => c.id));
    } else {
      setSelectedConnectors([]);
    }
  };

  const handleBulkDelete = async () => {
    if (confirm(`Are you sure you want to delete ${selectedConnectors.length} connectors?`)) {
      setLoading(true);
      try {
        // Delete all selected connectors in parallel
        await Promise.all(selectedConnectors.map(id => apiService.deleteConnector(id)));
        setSelectedConnectors([]);
        await fetchConnectors();
        setError(null);
      } catch (err: any) {
        Logger.error('Bulk delete error:', err);
        setError(err.message || 'Failed to delete some connectors');
      } finally {
        setLoading(false);
      }
    }
  };

  const handleEdit = (connector: Connector) => {
    setEditingConnector(connector);
    setFormData({
      name: connector.name,
      description: connector.description || '',
      type: connector.type,
      connection_config: connector.connection_config || {}
    });
    setShowEditForm(true);
  };

  const handleUpdateConnector = async (e: React.FormEvent) => {
    e.preventDefault();
    if (!editingConnector) return;
    
    setCreating(true);
    setError(null);

    try {
      await apiService.updateConnector(editingConnector.id, formData);
      await fetchConnectors();
      setShowEditForm(false);
      setEditingConnector(null);
      resetForm();
    } catch (err: any) {
      Logger.error('Connector update error:', err);
      setError(err.message || 'Failed to update connector');
    } finally {
      setCreating(false);
    }
  };

  const handleTest = async (connectorId: string) => {
    setActiveConnectorId(connectorId);
    setShowTestModal(true);
    await testConnector(connectorId);
  };

  const handlePreview = async (connectorId: string) => {
    setActiveConnectorId(connectorId);
    setShowPreviewModal(true);
    await previewConnectorData(connectorId);
  };

  // Filter and sort connectors
  const filteredAndSortedConnectors = connectors
    .filter(connector => {
      const matchesSearch = connector.name.toLowerCase().includes(searchQuery.toLowerCase()) ||
                            connector.description?.toLowerCase().includes(searchQuery.toLowerCase());
      const matchesType = filterType === 'all' || connector.type === filterType;
      const matchesStatus = filterStatus === 'all' || connector.status === filterStatus;
      return matchesSearch && matchesType && matchesStatus;
    })
    .sort((a, b) => {
      let compareValue = 0;
      switch (sortBy) {
        case 'name':
          compareValue = a.name.localeCompare(b.name);
          break;
        case 'status':
          compareValue = a.status.localeCompare(b.status);
          break;
        case 'created':
          compareValue = new Date(a.created_at).getTime() - new Date(b.created_at).getTime();
          break;
        case 'updated':
          compareValue = new Date(a.updated_at).getTime() - new Date(b.updated_at).getTime();
          break;
      }
      return sortOrder === 'asc' ? compareValue : -compareValue;
    });

  useEffect(() => {
    fetchConnectors();
    
    // Auto-refresh every 2 minutes - reduced from 30s to improve performance
    const interval = setInterval(fetchConnectors, 120000);
    return () => clearInterval(interval);
  }, []);

  const getStatusColor = (status: string) => {
    switch (status) {
      case 'active':
        return 'text-green-600 bg-green-100';
      case 'testing':
        return 'text-blue-600 bg-blue-100';
      case 'error':
        return 'text-red-600 bg-red-100';
      case 'inactive':
        return 'text-gray-600 bg-gray-100';
      default:
        return 'text-gray-600 bg-gray-100';
    }
  };

  const getStatusIcon = (status: string) => {
    switch (status) {
      case 'active':
        return <CheckCircle className="w-4 h-4" />;
      case 'testing':
        return <TestTube className="w-4 h-4" />;
      case 'error':
        return <XCircle className="w-4 h-4" />;
      case 'inactive':
        return <AlertCircle className="w-4 h-4" />;
      default:
        return <AlertCircle className="w-4 h-4" />;
    }
  };

  const getTypeIcon = (type: string) => {
    switch (type) {
      case 'database':
        return <Database className="w-6 h-6 text-blue-600" />;
      case 'api':
        return <Globe className="w-6 h-6 text-green-600" />;
      case 'cloud':
        return <Cloud className="w-6 h-6 text-purple-600" />;
      case 'file':
      case 'csv':
      case 'excel':
      case 'json':
        return <Server className="w-6 h-6 text-orange-600" />;
      default:
        return <Settings className="w-6 h-6 text-gray-600" />;
    }
  };

  const getProviderName = (connector: Connector): string => {
    if (connector.type === 'database' && connector.connection_config?.type) {
      return connector.connection_config.type;
    }
    if (connector.type === 'api') {
      return 'REST API';
    }
    if (connector.type === 'cloud' && connector.connection_config?.provider) {
      return connector.connection_config.provider;
    }
    return connector.type;
  };

  const testConnector = async (connectorId: string) => {
    try {
      const result = await apiService.testConnector(connectorId);
      setTestResults(prev => ({
        ...prev,
        [connectorId]: result
      }));
      
      // Refresh connectors to update status
      await fetchConnectors();
    } catch (err: any) {
      Logger.error('Connector test error:', err);
      setError(err.message || 'Failed to test connector');
    }
  };

  const previewConnectorData = async (connectorId: string) => {
    try {
      setError(null); // Clear any previous errors
      const data = await apiService.previewConnectorData(connectorId, 10);
      setPreviewData(prev => ({
        ...prev,
        [connectorId]: data
      }));
    } catch (err: any) {
      Logger.error('Data preview error:', err);

      // Provide more specific error messages
      let errorMessage = 'Failed to preview data';
      if (err.message) {
        if (err.message.includes('No sample data available')) {
          errorMessage = 'This connector has no sample data available. The connection is working, but the data source appears to be empty or inaccessible.';
        } else if (err.message.includes('No data preview available')) {
          errorMessage = 'No data preview available. Try testing the connector first to generate sample data.';
        } else if (err.message.includes('not found')) {
          errorMessage = 'Connector not found. Please refresh the page and try again.';
        } else if (err.message.includes('Failed to generate preview')) {
          errorMessage = 'Unable to generate data preview. Please check your connector configuration and try testing the connection.';
        } else if (err.message.includes('Connector test failed')) {
          errorMessage = 'The connector test failed. Please check your connection settings and try again.';
        } else {
          errorMessage = err.message;
        }
      }

      setError(errorMessage);
    }
  };

  const deleteConnector = async (connectorId: string) => {
    if (!confirm('Are you sure you want to delete this connector?')) return;

    try {
      await apiService.deleteConnector(connectorId);
      await fetchConnectors();
    } catch (err: any) {
      Logger.error('Connector deletion error:', err);
      setError(err.message || 'Failed to delete connector');
    }
  };

  // Form handling functions
  const handleCreateConnector = async (e: React.FormEvent) => {
    e.preventDefault();
    setCreating(true);
    setError(null);

    try {
      await apiService.createConnector(formData);
      await fetchConnectors();
      setShowCreateForm(false);
      resetForm();
    } catch (err: any) {
      Logger.error('Connector creation error:', err);
      setError(err.message || 'Failed to create connector');
    } finally {
      setCreating(false);
    }
  };

  const resetForm = () => {
    setFormData({
      name: '',
      description: '',
      type: 'database',
      connection_config: {}
    });
    setSelectedTemplate(null);
  };

  const handleTemplateSelect = (template: ConnectorTemplate) => {
    setSelectedTemplate(template);
    setFormData({
      name: '',
      description: '',
      type: template.type as any,
      connection_config: {}
    });
  };

  const updateFormField = (field: string, value: any) => {
    if (field.startsWith('connection_config.')) {
      const configField = field.replace('connection_config.', '');
      setFormData(prev => ({
        ...prev,
        connection_config: {
          ...prev.connection_config,
          [configField]: value
        }
      }));
    } else {
      setFormData(prev => ({
        ...prev,
        [field]: value
      }));
    }
  };

  if (loading) {
    return (
      <div className="flex items-center justify-center p-8">
        <LoadingSpinner size="lg" />
        <span className="ml-2 text-gray-600">Loading connectors...</span>
      </div>
    );
  }

  return (
    <div className="space-y-6">
      {error && (
        <Alert variant="destructive" title="Connector Error">
          {error}
        </Alert>
      )}

      {/* Enhanced Header with Gradient */}
      <div className="bg-gradient-to-r from-blue-500 to-indigo-600 rounded-xl shadow-lg p-6 text-white">
        <div className="flex justify-between items-center">
          <div>
            <h2 className="text-3xl font-bold flex items-center space-x-3">
              <Database className="w-8 h-8" />
              <span>Data Connectors</span>
            </h2>
            <p className="text-blue-100 mt-2">Connect, manage, and monitor your data sources in one place</p>
          </div>
          <motion.button
            onClick={() => setShowCreateForm(true)}
            whileHover={{ scale: 1.05 }}
            whileTap={{ scale: 0.95 }}
            className="bg-white text-blue-600 hover:bg-blue-50 px-6 py-3 rounded-xl font-semibold flex items-center space-x-2 shadow-lg transition-all"
          >
            <Plus className="w-5 h-5" />
            <span>New Connector</span>
          </motion.button>
        </div>
      </div>

      {/* Stats Overview with Gradient Cards */}
      <div className="grid grid-cols-1 md:grid-cols-4 gap-4">
        <motion.div
          initial={{ opacity: 0, y: 20 }}
          animate={{ opacity: 1, y: 0 }}
          transition={{ duration: 0.3, delay: 0.1 }}
        >
          <Card className="p-5 bg-gradient-to-br from-blue-50 to-indigo-50 border-blue-200 hover:shadow-lg transition-shadow">
            <div className="flex items-center justify-between">
              <div>
                <div className="text-3xl font-bold text-blue-900">{connectors.length}</div>
                <div className="text-sm text-blue-600 font-medium mt-1">Total Connectors</div>
              </div>
              <div className="w-12 h-12 bg-blue-100 rounded-xl flex items-center justify-center">
                <Database className="w-6 h-6 text-blue-600" />
              </div>
            </div>
          </Card>
        </motion.div>
        
        <motion.div
          initial={{ opacity: 0, y: 20 }}
          animate={{ opacity: 1, y: 0 }}
          transition={{ duration: 0.3, delay: 0.2 }}
        >
          <Card className="p-5 bg-gradient-to-br from-green-50 to-emerald-50 border-green-200 hover:shadow-lg transition-shadow">
            <div className="flex items-center justify-between">
              <div>
                <div className="text-3xl font-bold text-green-900">
                  {connectors.filter(c => c.status === 'active').length}
                </div>
                <div className="text-sm text-green-600 font-medium mt-1">Active</div>
              </div>
              <div className="w-12 h-12 bg-green-100 rounded-xl flex items-center justify-center">
                <Activity className="w-6 h-6 text-green-600" />
              </div>
            </div>
          </Card>
        </motion.div>
        
        <motion.div
          initial={{ opacity: 0, y: 20 }}
          animate={{ opacity: 1, y: 0 }}
          transition={{ duration: 0.3, delay: 0.3 }}
        >
          <Card className="p-5 bg-gradient-to-br from-red-50 to-pink-50 border-red-200 hover:shadow-lg transition-shadow">
            <div className="flex items-center justify-between">
              <div>
                <div className="text-3xl font-bold text-red-900">
                  {connectors.filter(c => c.status === 'error').length}
                </div>
                <div className="text-sm text-red-600 font-medium mt-1">Errors</div>
              </div>
              <div className="w-12 h-12 bg-red-100 rounded-xl flex items-center justify-center">
                <AlertCircle className="w-6 h-6 text-red-600" />
              </div>
            </div>
          </Card>
        </motion.div>
        
        <motion.div
          initial={{ opacity: 0, y: 20 }}
          animate={{ opacity: 1, y: 0 }}
          transition={{ duration: 0.3, delay: 0.4 }}
        >
          <Card className="p-5 bg-gradient-to-br from-purple-50 to-pink-50 border-purple-200 hover:shadow-lg transition-shadow">
            <div className="flex items-center justify-between">
              <div>
                <div className="text-3xl font-bold text-purple-900">
                  {new Set(connectors.map(c => c.type)).size}
                </div>
                <div className="text-sm text-purple-600 font-medium mt-1">Types</div>
              </div>
              <div className="w-12 h-12 bg-purple-100 rounded-xl flex items-center justify-center">
                <Sparkles className="w-6 h-6 text-purple-600" />
              </div>
            </div>
          </Card>
        </motion.div>
      </div>

      {/* Advanced Search and Filter Toolbar */}
      <div className="bg-white rounded-xl shadow-lg p-6 border border-gray-100">
        <div className="flex flex-col lg:flex-row gap-4">
          {/* Search Bar */}
          <div className="flex-1 relative">
            <Search className="absolute left-3 top-1/2 transform -translate-y-1/2 text-gray-400 w-5 h-5" />
            <input
              type="text"
              placeholder="Search connectors by name or description..."
              value={searchQuery}
              onChange={(e) => setSearchQuery(e.target.value)}
              className="w-full pl-10 pr-4 py-3 border border-gray-200 rounded-xl focus:ring-2 focus:ring-blue-500 focus:border-transparent transition-all text-gray-700 placeholder-gray-400"
            />
          </div>

          {/* Filter and Action Controls */}
          <div className="flex flex-wrap gap-2">
            {/* Type Filter */}
            <div className="relative">
              <select
                value={filterType}
                onChange={(e) => setFilterType(e.target.value)}
                className="px-4 py-3 pr-10 border border-gray-200 rounded-xl focus:ring-2 focus:ring-blue-500 focus:border-transparent bg-white appearance-none cursor-pointer"
              >
                <option value="all">All Types</option>
                <option value="database">Database</option>
                <option value="api">API</option>
                <option value="cloud">Cloud</option>
                <option value="file">File</option>
              </select>
              <ChevronDown className="absolute right-3 top-1/2 transform -translate-y-1/2 text-gray-400 w-4 h-4 pointer-events-none" />
            </div>

            {/* Status Filter */}
            <div className="relative">
              <select
                value={filterStatus}
                onChange={(e) => setFilterStatus(e.target.value)}
                className="px-4 py-3 pr-10 border border-gray-200 rounded-xl focus:ring-2 focus:ring-blue-500 focus:border-transparent bg-white appearance-none cursor-pointer"
              >
                <option value="all">All Status</option>
                <option value="active">✅ Active</option>
                <option value="inactive">⏸️ Inactive</option>
                <option value="error">❌ Error</option>
                <option value="testing">🔄 Testing</option>
              </select>
              <ChevronDown className="absolute right-3 top-1/2 transform -translate-y-1/2 text-gray-400 w-4 h-4 pointer-events-none" />
            </div>

            {/* Sort Options */}
            <div className="relative">
              <select
                value={`${sortBy}-${sortOrder}`}
                onChange={(e) => {
                  const [field, order] = e.target.value.split('-');
                  setSortBy(field as any);
                  setSortOrder(order as any);
                }}
                className="px-4 py-3 pr-10 border border-gray-200 rounded-xl focus:ring-2 focus:ring-blue-500 focus:border-transparent bg-white appearance-none cursor-pointer"
              >
                <option value="name-asc">Name (A-Z)</option>
                <option value="name-desc">Name (Z-A)</option>
                <option value="status-asc">Status ↑</option>
                <option value="status-desc">Status ↓</option>
                <option value="created-desc">Newest First</option>
                <option value="created-asc">Oldest First</option>
                <option value="updated-desc">Recently Updated</option>
              </select>
              <ChevronDown className="absolute right-3 top-1/2 transform -translate-y-1/2 text-gray-400 w-4 h-4 pointer-events-none" />
            </div>

            <div className="border-l border-gray-200 mx-2"></div>

            {/* View Mode Toggle */}
            <div className="flex bg-gradient-to-r from-gray-100 to-gray-50 rounded-xl p-1.5 border border-gray-200">
              <motion.button
                onClick={() => setViewMode('grid')}
                whileHover={{ scale: 1.05 }}
                whileTap={{ scale: 0.95 }}
                className={`px-3 py-2 rounded-lg flex items-center gap-1.5 transition-all ${
                  viewMode === 'grid' 
                    ? 'bg-white shadow-md text-blue-600' 
                    : 'text-gray-500 hover:text-gray-700'
                }`}
                title="Grid View"
              >
                <Grid3X3 className="w-4 h-4" />
                <span className="hidden sm:inline text-xs font-medium">Grid</span>
              </motion.button>
              <motion.button
                onClick={() => setViewMode('list')}
                whileHover={{ scale: 1.05 }}
                whileTap={{ scale: 0.95 }}
                className={`px-3 py-2 rounded-lg flex items-center gap-1.5 transition-all ${
                  viewMode === 'list' 
                    ? 'bg-white shadow-md text-blue-600' 
                    : 'text-gray-500 hover:text-gray-700'
                }`}
                title="List View"
              >
                <List className="w-4 h-4" />
                <span className="hidden sm:inline text-xs font-medium">List</span>
              </motion.button>
              <motion.button
                onClick={() => setViewMode('table')}
                whileHover={{ scale: 1.05 }}
                whileTap={{ scale: 0.95 }}
                className={`px-3 py-2 rounded-lg flex items-center gap-1.5 transition-all ${
                  viewMode === 'table' 
                    ? 'bg-white shadow-md text-blue-600' 
                    : 'text-gray-500 hover:text-gray-700'
                }`}
                title="Table View"
              >
                <Activity className="w-4 h-4" />
                <span className="hidden sm:inline text-xs font-medium">Table</span>
              </motion.button>
            </div>

            {/* Refresh Button */}
            <motion.button
              onClick={handleRefresh}
              disabled={refreshing}
              whileHover={{ scale: 1.05 }}
              whileTap={{ scale: 0.95 }}
              className="px-4 py-3 bg-gradient-to-r from-blue-500 to-blue-600 hover:from-blue-600 hover:to-blue-700 text-white rounded-xl transition-all flex items-center gap-2 shadow-md"
            >
              <RefreshCw className={`w-4 h-4 ${refreshing ? 'animate-spin' : ''}`} />
              <span className="hidden sm:inline font-medium">Refresh</span>
            </motion.button>
          </div>
        </div>

        {/* Active Filters Display */}
        {(searchQuery || filterType !== 'all' || filterStatus !== 'all') && (
          <div className="mt-3 flex items-center gap-2">
            <span className="text-sm text-gray-500">Active filters:</span>
            {searchQuery && (
              <span className="px-2 py-1 bg-blue-100 text-blue-700 rounded-full text-xs">
                Search: {searchQuery}
              </span>
            )}
            {filterType !== 'all' && (
              <span className="px-2 py-1 bg-purple-100 text-purple-700 rounded-full text-xs">
                Type: {filterType}
              </span>
            )}
            {filterStatus !== 'all' && (
              <span className="px-2 py-1 bg-green-100 text-green-700 rounded-full text-xs">
                Status: {filterStatus}
              </span>
            )}
            <button
              onClick={() => {
                setSearchQuery('');
                setFilterType('all');
                setFilterStatus('all');
              }}
              className="text-xs text-gray-500 hover:text-gray-700 underline"
            >
              Clear all
            </button>
          </div>
        )}
      </div>

      {/* Connector Templates (when no connectors exist) */}
      {filteredAndSortedConnectors.length === 0 && connectors.length === 0 && !loading && (
        <Card className="p-6">
          <h3 className="text-lg font-semibold text-gray-900 mb-4">Choose a Connector Type</h3>
          <div className="grid grid-cols-1 md:grid-cols-2 lg:grid-cols-4 gap-4">
            {connectorTemplates.map((template) => (
              <div
                key={`${template.type}-${template.provider}`}
                className="p-4 border border-gray-200 rounded-lg hover:border-blue-300 cursor-pointer"
                onClick={() => setShowCreateForm(true)}
              >
                <div className="flex items-center space-x-3 mb-2">
                  <template.icon className="w-6 h-6 text-blue-600" />
                  <h4 className="font-medium text-gray-900">{template.name}</h4>
                </div>
                <p className="text-sm text-gray-600">{template.description}</p>
              </div>
            ))}
          </div>
        </Card>
      )}

      {/* Bulk Actions Bar */}
      {selectedConnectors.length > 0 && (
        <motion.div
          initial={{ opacity: 0, y: -10 }}
          animate={{ opacity: 1, y: 0 }}
          className="bg-blue-50 border border-blue-200 rounded-xl p-4 flex items-center justify-between"
        >
          <span className="text-sm font-medium text-blue-900">
            {selectedConnectors.length} connector{selectedConnectors.length > 1 ? 's' : ''} selected
          </span>
          <div className="flex items-center gap-2">
            <button
              onClick={handleBulkDelete}
              className="px-3 py-1.5 bg-red-600 hover:bg-red-700 text-white rounded-lg text-sm font-medium flex items-center gap-1"
            >
              <Trash2 className="w-4 h-4" />
              Delete Selected
            </button>
            <button
              onClick={() => setSelectedConnectors([])}
              className="px-3 py-1.5 bg-gray-200 hover:bg-gray-300 text-gray-700 rounded-lg text-sm font-medium"
            >
              Clear Selection
            </button>
          </div>
        </motion.div>
      )}

      {/* Connector List - Multiple View Modes */}
      <AnimatePresence mode="popLayout">
        {/* Grid View */}
        {viewMode === 'grid' && (
          <div className="grid grid-cols-1 lg:grid-cols-2 gap-6">
            {filteredAndSortedConnectors.map((connector, index) => (
              <motion.div
                key={connector.id}
                initial={{ opacity: 0, y: 20 }}
                animate={{ opacity: 1, y: 0 }}
                exit={{ opacity: 0, y: -20 }}
                transition={{ duration: 0.3, delay: index * 0.05 }}
              >
                <Card className="p-6 hover:shadow-xl transition-shadow duration-300 bg-white relative">
                  {/* Selection Checkbox */}
                  <div className="absolute top-4 left-4">
                    <input
                      type="checkbox"
                      checked={selectedConnectors.includes(connector.id)}
                      onChange={(e) => handleSelectConnector(connector.id, e.target.checked)}
                      className="w-4 h-4 text-blue-600 rounded focus:ring-blue-500"
                    />
                  </div>
                  <div className="flex justify-between items-start mb-4 ml-8">
                    <div className="flex items-center space-x-3">
                      {getTypeIcon(connector.type)}
                      <div>
                        <h3 className="text-lg font-semibold text-gray-900">{connector.name}</h3>
                        <p className="text-sm text-gray-600 capitalize">{getProviderName(connector)} ({connector.type})</p>
                      </div>
                    </div>
                    <div className="flex items-center space-x-2">
                      {getStatusIcon(connector.status)}
                      <span className={`text-sm font-medium px-2 py-1 rounded ${getStatusColor(connector.status)}`}>
                        {connector.status.toUpperCase()}
                      </span>
                    </div>
                  </div>

            {/* Connection Details */}
            <div className="mb-4 p-3 bg-gray-50 rounded-lg">
              <div className="text-sm text-gray-600 space-y-1">
                {connector.type === 'database' && connector.connection_config && (
                  <>
                    <div>Host: {connector.connection_config.host}:{connector.connection_config.port}</div>
                    <div>Database: {connector.connection_config.database}</div>
                    <div>Username: {connector.connection_config.username}</div>
                  </>
                )}
                {connector.type === 'api' && connector.connection_config && (
                  <>
                    <div>Endpoint: {connector.connection_config.base_url}</div>
                    <div>Auth: {connector.connection_config.api_key ? 'API Key' : 'none'}</div>
                  </>
                )}
                {connector.type === 'cloud' && connector.connection_config && (
                  <>
                    <div>Provider: {connector.connection_config.provider || 'Unknown'}</div>
                    <div>Region: {connector.connection_config.aws_region || connector.connection_config.cloud_region}</div>
                    {connector.connection_config.bucket_name && <div>Bucket: {connector.connection_config.bucket_name}</div>}
                  </>
                )}
                {(connector.type === 'file' || connector.type === 'csv') && connector.connection_config && (
                  <>
                    <div>File: {connector.connection_config.file_path}</div>
                    <div>Encoding: {connector.connection_config.encoding}</div>
                    {connector.connection_config.delimiter && <div>Delimiter: {connector.connection_config.delimiter}</div>}
                  </>
                )}
              </div>
            </div>

            {/* Connector Stats */}
            {connector.schema_info && (
              <div className="grid grid-cols-3 gap-4 mb-4 text-center">
                <div>
                  <div className="text-lg font-bold text-gray-900">
                    {connector.schema_info.table_count || connector.schema_info.schema_count || 'N/A'}
                  </div>
                  <div className="text-xs text-gray-500">
                    {connector.type === 'database' ? 'Tables' : 'Objects'}
                  </div>
                </div>
                <div>
                  <div className="text-lg font-bold text-gray-900">
                    {connector.schema_info.version || 'N/A'}
                  </div>
                  <div className="text-xs text-gray-500">Version</div>
                </div>
                <div>
                  <div className="text-lg font-bold text-gray-900">
                    {connector.last_tested 
                      ? new Date(connector.last_tested).toLocaleDateString()
                      : 'Never'
                    }
                  </div>
                  <div className="text-xs text-gray-500">Last Tested</div>
                </div>
              </div>
            )}

            {/* Error Message */}
            {connector.status === 'error' && connector.schema_info?.error_message && (
              <div className="mb-4 p-3 bg-red-50 border border-red-200 rounded text-sm text-red-700">
                {connector.schema_info.error_message}
              </div>
            )}

            {/* Test Results */}
            {testResults[connector.id] && (
              <div className="mb-4 p-3 bg-blue-50 border border-blue-200 rounded">
                <h4 className="text-sm font-medium text-blue-900 mb-2">Test Results</h4>
                <pre className="text-xs text-blue-800 overflow-auto">
                  {JSON.stringify(testResults[connector.id], null, 2)}
                </pre>
              </div>
            )}

            {/* Preview Data */}
            {previewData[connector.id] && (
              <div className="mb-4 p-3 bg-green-50 border border-green-200 rounded">
                <h4 className="text-sm font-medium text-green-900 mb-2">Data Preview</h4>
                <div className="overflow-auto max-h-32">
                  {previewData[connector.id].preview_data && previewData[connector.id].preview_data.length > 0 ? (
                    <pre className="text-xs text-green-800">
                      {JSON.stringify(previewData[connector.id], null, 2)}
                    </pre>
                  ) : (
                    <div className="text-xs text-green-700 italic">
                      No sample data available. The connector is working but the data source appears to be empty.
                      {previewData[connector.id].column_info && (
                        <div className="mt-2">
                          <strong>Schema Info:</strong>
                          <pre className="text-xs text-green-800 mt-1">
                            {JSON.stringify(previewData[connector.id].column_info, null, 2)}
                          </pre>
                        </div>
                      )}
                    </div>
                  )}
                </div>
              </div>
            )}

            {/* Action Buttons */}
            <div className="flex justify-between items-center">
              <div className="flex space-x-2">
                <button
                  onClick={() => handleTest(connector.id)}
                  className="bg-blue-600 hover:bg-blue-700 text-white px-3 py-1 rounded text-sm flex items-center space-x-1"
                >
                  <TestTube className="w-3 h-3" />
                  <span>Test</span>
                </button>
                <button
                  onClick={() => handlePreview(connector.id)}
                  className="bg-green-600 hover:bg-green-700 text-white px-3 py-1 rounded text-sm flex items-center space-x-1"
                >
                  <Eye className="w-3 h-3" />
                  <span>Preview</span>
                </button>
                <button
                  onClick={() => handleEdit(connector)}
                  className="bg-gray-600 hover:bg-gray-700 text-white px-3 py-1 rounded text-sm flex items-center space-x-1"
                >
                  <Edit className="w-3 h-3" />
                  <span>Edit</span>
                </button>
              </div>
              <button
                onClick={() => deleteConnector(connector.id)}
                className="text-red-600 hover:text-red-800 p-1"
              >
                <Trash2 className="w-4 h-4" />
              </button>
            </div>
          </Card>
        </motion.div>
      ))}
    </div>
    )}

    {/* List View */}
    {viewMode === 'list' && (
      <div className="space-y-3">
        {filteredAndSortedConnectors.map((connector, index) => (
          <motion.div
            key={connector.id}
            initial={{ opacity: 0, x: -20 }}
            animate={{ opacity: 1, x: 0 }}
            exit={{ opacity: 0, x: 20 }}
            transition={{ duration: 0.2, delay: index * 0.03 }}
          >
            <Card className="p-4 hover:shadow-lg transition-all duration-200 bg-white">
              <div className="flex items-center justify-between">
                <div className="flex items-center gap-4 flex-1">
                  {/* Checkbox */}
                  <input
                    type="checkbox"
                    checked={selectedConnectors.includes(connector.id)}
                    onChange={(e) => handleSelectConnector(connector.id, e.target.checked)}
                    className="w-4 h-4 text-blue-600 rounded focus:ring-blue-500"
                  />
                  
                  {/* Type Icon */}
                  <div className="flex-shrink-0">
                    {getTypeIcon(connector.type)}
                  </div>
                  
                  {/* Main Info */}
                  <div className="flex-1 min-w-0">
                    <div className="flex items-center gap-2">
                      <h3 className="text-base font-semibold text-gray-900 truncate">{connector.name}</h3>
                      <span className="text-sm text-gray-500">({connector.type})</span>
                    </div>
                    <p className="text-sm text-gray-600 mt-1">
                      {connector.type === 'database' && connector.connection_config && 
                        `${connector.connection_config.host}:${connector.connection_config.port} • ${connector.connection_config.database}`}
                      {connector.type === 'api' && connector.connection_config && 
                        connector.connection_config.base_url}
                      {connector.type === 'cloud' && connector.connection_config && 
                        `${connector.connection_config.provider || 'Cloud'} • ${connector.connection_config.aws_region || connector.connection_config.cloud_region || 'Global'}`}
                      {(connector.type === 'file' || connector.type === 'csv') && connector.connection_config && 
                        connector.connection_config.file_path}
                    </p>
                  </div>
                  
                  {/* Status */}
                  <div className="flex items-center gap-2 px-3">
                    {getStatusIcon(connector.status)}
                    <span className={`text-sm font-medium px-2 py-1 rounded ${getStatusColor(connector.status)}`}>
                      {connector.status.toUpperCase()}
                    </span>
                  </div>
                  
                  {/* Last Tested */}
                  <div className="text-sm text-gray-500 px-3 hidden lg:block">
                    {connector.last_tested 
                      ? `Tested: ${new Date(connector.last_tested).toLocaleDateString()}`
                      : 'Never tested'
                    }
                  </div>
                  
                  {/* Actions */}
                  <div className="flex items-center gap-2">
                    <button
                      onClick={() => handleTest(connector.id)}
                      className="p-2 text-blue-600 hover:bg-blue-50 rounded-lg transition-colors"
                      title="Test Connection"
                    >
                      <TestTube className="w-4 h-4" />
                    </button>
                    <button
                      onClick={() => handlePreview(connector.id)}
                      className="p-2 text-green-600 hover:bg-green-50 rounded-lg transition-colors"
                      title="Preview Data"
                    >
                      <Eye className="w-4 h-4" />
                    </button>
                    <button
                      onClick={() => handleEdit(connector)}
                      className="p-2 text-gray-600 hover:bg-gray-50 rounded-lg transition-colors"
                      title="Edit"
                    >
                      <Edit className="w-4 h-4" />
                    </button>
                    <button
                      onClick={() => deleteConnector(connector.id)}
                      className="p-2 text-red-600 hover:bg-red-50 rounded-lg transition-colors"
                      title="Delete"
                    >
                      <Trash2 className="w-4 h-4" />
                    </button>
                  </div>
                </div>
              </div>
            </Card>
          </motion.div>
        ))}
      </div>
    )}

    {/* Table View */}
    {viewMode === 'table' && (
      <Card className="overflow-hidden">
        <div className="overflow-x-auto">
          <table className="min-w-full divide-y divide-gray-200">
            <thead className="bg-gray-50">
              <tr>
                <th className="px-6 py-3 text-left">
                  <input
                    type="checkbox"
                    checked={selectedConnectors.length === filteredAndSortedConnectors.length && filteredAndSortedConnectors.length > 0}
                    onChange={(e) => handleSelectAll(e.target.checked)}
                    className="w-4 h-4 text-blue-600 rounded focus:ring-blue-500"
                  />
                </th>
                <th className="px-6 py-3 text-left text-xs font-medium text-gray-500 uppercase tracking-wider">
                  Name
                </th>
                <th className="px-6 py-3 text-left text-xs font-medium text-gray-500 uppercase tracking-wider">
                  Type
                </th>
                <th className="px-6 py-3 text-left text-xs font-medium text-gray-500 uppercase tracking-wider">
                  Provider
                </th>
                <th className="px-6 py-3 text-left text-xs font-medium text-gray-500 uppercase tracking-wider">
                  Status
                </th>
                <th className="px-6 py-3 text-left text-xs font-medium text-gray-500 uppercase tracking-wider">
                  Connection
                </th>
                <th className="px-6 py-3 text-left text-xs font-medium text-gray-500 uppercase tracking-wider">
                  Last Tested
                </th>
                <th className="px-6 py-3 text-right text-xs font-medium text-gray-500 uppercase tracking-wider">
                  Actions
                </th>
              </tr>
            </thead>
            <tbody className="bg-white divide-y divide-gray-200">
              {filteredAndSortedConnectors.map((connector, index) => (
                <motion.tr
                  key={connector.id}
                  initial={{ opacity: 0 }}
                  animate={{ opacity: 1 }}
                  transition={{ duration: 0.2, delay: index * 0.02 }}
                  className="hover:bg-gray-50"
                >
                  <td className="px-6 py-4 whitespace-nowrap">
                    <input
                      type="checkbox"
                      checked={selectedConnectors.includes(connector.id)}
                      onChange={(e) => handleSelectConnector(connector.id, e.target.checked)}
                      className="w-4 h-4 text-blue-600 rounded focus:ring-blue-500"
                    />
                  </td>
                  <td className="px-6 py-4 whitespace-nowrap">
                    <div className="flex items-center">
                      {getTypeIcon(connector.type)}
                      <span className="ml-2 text-sm font-medium text-gray-900">
                        {connector.name}
                      </span>
                    </div>
                  </td>
                  <td className="px-6 py-4 whitespace-nowrap text-sm text-gray-500">
                    {connector.type}
                  </td>
                  <td className="px-6 py-4 whitespace-nowrap text-sm text-gray-500">
                    {getProviderName(connector)}
                  </td>
                  <td className="px-6 py-4 whitespace-nowrap">
                    <div className="flex items-center gap-2">
                      {getStatusIcon(connector.status)}
                      <span className={`text-xs font-medium px-2 py-1 rounded ${getStatusColor(connector.status)}`}>
                        {connector.status.toUpperCase()}
                      </span>
                    </div>
                  </td>
                  <td className="px-6 py-4 text-sm text-gray-500">
                    <div className="max-w-xs truncate">
                      {connector.type === 'database' && connector.connection_config && 
                        `${connector.connection_config.host}:${connector.connection_config.port}`}
                      {connector.type === 'api' && connector.connection_config && 
                        connector.connection_config.base_url}
                      {connector.type === 'cloud' && connector.connection_config && 
                        `${connector.connection_config.provider || 'Cloud'}`}
                      {(connector.type === 'file' || connector.type === 'csv') && connector.connection_config && 
                        connector.connection_config.file_path}
                    </div>
                  </td>
                  <td className="px-6 py-4 whitespace-nowrap text-sm text-gray-500">
                    {connector.last_tested 
                      ? new Date(connector.last_tested).toLocaleDateString()
                      : 'Never'
                    }
                  </td>
                  <td className="px-6 py-4 whitespace-nowrap text-right text-sm font-medium">
                    <div className="flex items-center justify-end gap-1">
                      <button
                        onClick={() => handleTest(connector.id)}
                        className="p-1.5 text-blue-600 hover:bg-blue-50 rounded transition-colors"
                        title="Test"
                      >
                        <TestTube className="w-4 h-4" />
                      </button>
                      <button
                        onClick={() => handlePreview(connector.id)}
                        className="p-1.5 text-green-600 hover:bg-green-50 rounded transition-colors"
                        title="Preview"
                      >
                        <Eye className="w-4 h-4" />
                      </button>
                      <button
                        onClick={() => handleEdit(connector)}
                        className="p-1.5 text-gray-600 hover:bg-gray-50 rounded transition-colors"
                        title="Edit"
                      >
                        <Edit className="w-4 h-4" />
                      </button>
                      <button
                        onClick={() => deleteConnector(connector.id)}
                        className="p-1.5 text-red-600 hover:bg-red-50 rounded transition-colors"
                        title="Delete"
                      >
                        <Trash2 className="w-4 h-4" />
                      </button>
                    </div>
                  </td>
                </motion.tr>
              ))}
            </tbody>
          </table>
        </div>
      </Card>
    )}
  </AnimatePresence>

  {/* Empty State - No Results from Filter */}
      {filteredAndSortedConnectors.length === 0 && connectors.length > 0 && !loading && (
        <motion.div
          initial={{ opacity: 0 }}
          animate={{ opacity: 1 }}
          className="bg-gray-50 rounded-xl p-8 text-center"
        >
          <Search className="w-12 h-12 text-gray-400 mx-auto mb-4" />
          <h3 className="text-lg font-medium text-gray-900 mb-2">No connectors match your filters</h3>
          <p className="text-gray-600 mb-4">Try adjusting your search or filter criteria</p>
          <button
            onClick={() => {
              setSearchQuery('');
              setFilterType('all');
              setFilterStatus('all');
            }}
            className="bg-blue-600 hover:bg-blue-700 text-white px-4 py-2 rounded-lg"
          >
            Clear Filters
          </button>
        </motion.div>
      )}

      {/* Empty State - No Connectors */}
      {connectors.length === 0 && !loading && (
        <motion.div
          initial={{ opacity: 0, scale: 0.95 }}
          animate={{ opacity: 1, scale: 1 }}
          className="bg-gradient-to-br from-blue-50 to-indigo-50 rounded-xl p-12 text-center"
        >
          <div className="w-20 h-20 bg-blue-100 rounded-full flex items-center justify-center mx-auto mb-6">
            <Database className="w-10 h-10 text-blue-600" />
          </div>
          <h3 className="text-2xl font-bold text-gray-900 mb-3">Welcome to Data Connectors</h3>
          <p className="text-gray-600 mb-6 max-w-md mx-auto">
            Connect to your data sources to start building powerful ETL pipelines and unlock insights from your data.
          </p>
          <motion.button
            onClick={() => setShowCreateForm(true)}
            whileHover={{ scale: 1.05 }}
            whileTap={{ scale: 0.95 }}
            className="bg-gradient-to-r from-blue-600 to-indigo-600 hover:from-blue-700 hover:to-indigo-700 text-white px-8 py-3 rounded-xl font-semibold shadow-lg"
          >
            Create Your First Connector
          </motion.button>
        </motion.div>
      )}

      {/* Create New Connector Modal - Modern Layered Design */}
      {showCreateForm && (
        <div className="fixed inset-0 z-50 flex items-center justify-center p-4">
          {/* Light Backdrop with Blur */}
          <motion.div
            initial={{ opacity: 0 }}
            animate={{ opacity: 1 }}
            exit={{ opacity: 0 }}
            className="fixed inset-0 bg-white/80 backdrop-blur-xl"
            onClick={() => {
              setShowCreateForm(false);
              resetForm();
            }}
          />
          
          {/* Modal Container - Larger Size */}
          <motion.div
            initial={{ opacity: 0, scale: 0.95, y: 20 }}
            animate={{ opacity: 1, scale: 1, y: 0 }}
            exit={{ opacity: 0, scale: 0.95, y: 20 }}
            transition={{ type: "spring", duration: 0.35, bounce: 0.3 }}
            className="relative w-full max-w-6xl"
          >
            <div className="bg-white rounded-2xl shadow-2xl overflow-hidden border border-gray-200">
              {/* Gradient Header Bar */}
              <div className="h-2 bg-gradient-to-r from-blue-500 via-indigo-500 to-purple-500"></div>
              
              {/* Modal Header */}
              <div className="px-10 py-8 bg-gradient-to-br from-gray-50 to-blue-50 border-b border-gray-200">
                <div className="flex items-center justify-between">
                  <div className="flex items-center gap-4">
                    <motion.div
                      animate={{ rotate: [0, 360] }}
                      transition={{ duration: 20, repeat: Infinity, ease: "linear" }}
                      className="p-4 bg-gradient-to-br from-blue-500 to-indigo-600 rounded-xl shadow-lg"
                    >
                      <Zap className="w-7 h-7 text-white" />
                    </motion.div>
                    <div>
                      <h2 className="text-3xl font-bold text-gray-900">
                        {selectedTemplate ? 'Configure Connection' : 'Create New Connector'}
                      </h2>
                      <p className="text-base text-gray-600 mt-1">
                        {selectedTemplate ? `Set up your ${selectedTemplate.name} connection` : 'Choose your data source type'}
                      </p>
                    </div>
                  </div>
                  <button
                    onClick={() => {
                      setShowCreateForm(false);
                      resetForm();
                    }}
                    className="p-3 rounded-xl hover:bg-white/80 transition-all hover:rotate-90 duration-200"
                  >
                    <X className="w-6 h-6 text-gray-500" />
                  </button>
                </div>
              </div>

              {/* Modal Content - Increased Height */}
              <div className="p-10 max-h-[calc(90vh-150px)] overflow-y-auto bg-gradient-to-b from-white to-gray-50/30">
                {!selectedTemplate ? (
                  // Template Selection View - Larger Card Grid
                  <div>
                    <div className="mb-10 text-center">
                      <h3 className="text-2xl font-semibold text-gray-800 mb-3">Select Your Data Source</h3>
                      <p className="text-lg text-gray-600">Choose from our supported connector types to begin integration</p>
                    </div>
                    
                    <div className="grid grid-cols-1 lg:grid-cols-2 xl:grid-cols-3 gap-8">
                      {connectorTemplates.map((template) => (
                        <motion.div
                          key={`${template.type}-${template.provider}`}
                          whileHover={{ y: -6, scale: 1.02 }}
                          whileTap={{ scale: 0.98 }}
                          onClick={() => handleTemplateSelect(template)}
                          className="group cursor-pointer"
                        >
                          <div className="relative bg-white border-2 border-gray-200 rounded-2xl p-8 hover:border-blue-400 hover:shadow-2xl transition-all duration-200 overflow-hidden h-full">
                            {/* Hover Gradient Background */}
                            <div className="absolute inset-0 bg-gradient-to-br from-blue-50/50 to-indigo-50/50 opacity-0 group-hover:opacity-100 transition-opacity duration-200"></div>
                            
                            {/* Content */}
                            <div className="relative flex flex-col items-center text-center">
                              <div className="p-4 bg-gradient-to-br from-blue-100 to-indigo-100 rounded-2xl group-hover:from-blue-200 group-hover:to-indigo-200 transition-colors mb-4">
                                <template.icon className="w-10 h-10 text-blue-600" />
                              </div>
                              <h4 className="text-xl font-semibold text-gray-900 mb-3 group-hover:text-blue-700 transition-colors">
                                {template.name}
                              </h4>
                              <p className="text-base text-gray-600 leading-relaxed mb-4">
                                {template.description}
                              </p>
                              <div className="mt-auto flex items-center text-blue-600 text-base font-medium">
                                <span>Configure</span>
                                <ArrowRight className="w-5 h-5 ml-2 group-hover:translate-x-2 transition-transform" />
                              </div>
                              
                              {/* Provider Badge */}
                              {template.provider && (
                                <div className="absolute top-4 right-4">
                                  <span className="px-3 py-1.5 bg-gray-100 text-gray-600 text-sm rounded-full font-medium">
                                    {template.provider.toUpperCase()}
                                  </span>
                                </div>
                              )}
                            </div>
                          </div>
                        </motion.div>
                      ))}
                    </div>

                    {/* Quick Info Box */}
                    <div className="mt-8 p-4 bg-blue-50 border border-blue-200 rounded-xl">
                      <div className="flex items-start gap-3">
                        <Shield className="w-5 h-5 text-blue-600 mt-0.5" />
                        <div className="text-sm text-blue-800">
                          <p className="font-medium mb-1">Secure Connection</p>
                          <p className="text-blue-700">All connections are encrypted and credentials are securely stored. You can test the connection before saving.</p>
                        </div>
                      </div>
                    </div>
                  </div>
                ) : (
                  // Configuration Form View
                  <form onSubmit={handleCreateConnector} className="space-y-8">
                    {/* Progress Steps */}
                    <div className="flex items-center justify-center mb-8">
                      <div className="flex items-center gap-3">
                        <div className="flex items-center">
                          <div className="w-10 h-10 bg-green-500 text-white rounded-full flex items-center justify-center font-semibold">
                            ✓
                          </div>
                          <span className="ml-2 text-sm font-medium text-gray-700">Select Type</span>
                        </div>
                        <div className="w-16 h-[2px] bg-gray-300"></div>
                        <div className="flex items-center">
                          <div className="w-10 h-10 bg-blue-600 text-white rounded-full flex items-center justify-center font-semibold animate-pulse">
                            2
                          </div>
                          <span className="ml-2 text-sm font-medium text-gray-700">Configure</span>
                        </div>
                        <div className="w-16 h-[2px] bg-gray-200"></div>
                        <div className="flex items-center">
                          <div className="w-10 h-10 bg-gray-200 text-gray-400 rounded-full flex items-center justify-center font-semibold">
                            3
                          </div>
                          <span className="ml-2 text-sm font-medium text-gray-400">Test & Save</span>
                        </div>
                      </div>
                    </div>

                    {/* Basic Information Section */}
                    <div>
                      <h4 className="text-lg font-semibold text-gray-800 mb-4 flex items-center gap-2">
                        <span className="w-8 h-8 bg-blue-100 text-blue-600 rounded-lg flex items-center justify-center text-sm font-bold">1</span>
                        Basic Information
                      </h4>
                      <div className="space-y-5 pl-10">
                        <div>
                          <label className="block text-sm font-medium text-gray-700 mb-2">
                            Connection Name <span className="text-red-500">*</span>
                          </label>
                          <input
                            type="text"
                            required
                            value={formData.name}
                            onChange={(e) => updateFormField('name', e.target.value)}
                            className="w-full px-4 py-3 border border-gray-300 rounded-xl focus:ring-2 focus:ring-blue-500 focus:border-blue-500 transition-all"
                            placeholder={`e.g., Production ${selectedTemplate.name}`}
                          />
                        </div>
                        
                        <div>
                          <label className="block text-sm font-medium text-gray-700 mb-2">
                            Description
                            <span className="text-xs text-gray-500 ml-2">(Optional)</span>
                          </label>
                          <textarea
                            value={formData.description}
                            onChange={(e) => updateFormField('description', e.target.value)}
                            className="w-full px-4 py-3 border border-gray-300 rounded-xl focus:ring-2 focus:ring-blue-500 focus:border-blue-500 transition-all resize-none"
                            rows={3}
                            placeholder="Brief description of this connection..."
                          />
                        </div>
                      </div>
                    </div>

                    {/* Connection Configuration Section */}
                    <div>
                      <h4 className="text-lg font-semibold text-gray-800 mb-4 flex items-center gap-2">
                        <span className="w-8 h-8 bg-blue-100 text-blue-600 rounded-lg flex items-center justify-center text-sm font-bold">2</span>
                        Connection Configuration
                      </h4>
                      <div className="space-y-5 pl-10">
                        {selectedTemplate.config_schema.map((field) => (
                          <div key={field.field}>
                            <label className="block text-sm font-medium text-gray-700 mb-2">
                              {field.label} 
                              {field.required && <span className="text-red-500 ml-1">*</span>}
                              {field.type === 'password' && (
                                <Lock className="w-3 h-3 inline-block ml-2 text-gray-400" />
                              )}
                            </label>
                            
                            {field.type === 'select' ? (
                              <select
                                required={field.required}
                                value={formData.connection_config[field.field] || ''}
                                onChange={(e) => updateFormField(`connection_config.${field.field}`, e.target.value)}
                                className="w-full px-4 py-3 bg-white border border-gray-300 rounded-xl focus:ring-2 focus:ring-blue-500 focus:border-blue-500 transition-all"
                              >
                                <option value="">Choose {field.label}</option>
                                {field.options?.map((option) => (
                                  <option key={option} value={option}>
                                    {option}
                                  </option>
                                ))}
                              </select>
                            ) : field.type === 'boolean' ? (
                              <label className="flex items-center gap-3 cursor-pointer group">
                                <input
                                  type="checkbox"
                                  checked={formData.connection_config[field.field] || false}
                                  onChange={(e) => updateFormField(`connection_config.${field.field}`, e.target.checked)}
                                  className="w-5 h-5 text-blue-600 border-2 border-gray-300 rounded focus:ring-blue-500 focus:ring-2"
                                />
                                <span className="text-gray-700 group-hover:text-gray-900">Enable {field.label}</span>
                              </label>
                            ) : (
                              <div className="relative">
                                <input
                                  type={field.type}
                                  required={field.required}
                                  value={formData.connection_config[field.field] || ''}
                                  onChange={(e) => updateFormField(`connection_config.${field.field}`,
                                    field.type === 'number' ? parseInt(e.target.value) || '' : e.target.value)}
                                  className="w-full px-4 py-3 border border-gray-300 rounded-xl focus:ring-2 focus:ring-blue-500 focus:border-blue-500 transition-all"
                                  placeholder={field.placeholder}
                                />
                                {field.type === 'password' && (
                                  <div className="absolute right-3 top-1/2 transform -translate-y-1/2">
                                    <Shield className="w-5 h-5 text-gray-400" />
                                  </div>
                                )}
                              </div>
                            )}
                            
                            {/* Helper Text */}
                            {field.placeholder && field.type !== 'text' && field.type !== 'password' && field.type !== 'number' && (
                              <p className="mt-1.5 text-xs text-gray-500">{field.placeholder}</p>
                            )}
                          </div>
                        ))}
                      </div>
                    </div>

                    {/* Action Buttons */}
                    <div className="flex justify-between items-center pt-6 border-t border-gray-200">
                      <button
                        type="button"
                        onClick={() => setSelectedTemplate(null)}
                        className="flex items-center gap-2 px-5 py-2.5 text-gray-600 hover:text-gray-900 font-medium transition-colors"
                      >
                        <ChevronDown className="w-4 h-4 transform rotate-90" />
                        Back to Selection
                      </button>
                      
                      <div className="flex items-center gap-3">
                        <button
                          type="button"
                          onClick={() => {
                            setShowCreateForm(false);
                            resetForm();
                          }}
                          className="px-6 py-2.5 text-gray-700 bg-gray-100 hover:bg-gray-200 rounded-xl font-medium transition-colors"
                        >
                          Cancel
                        </button>
                        <button
                          type="submit"
                          disabled={creating}
                          className="px-6 py-2.5 bg-gradient-to-r from-blue-600 to-indigo-600 hover:from-blue-700 hover:to-indigo-700 text-white rounded-xl font-medium transition-all shadow-lg hover:shadow-xl disabled:opacity-50 disabled:cursor-not-allowed flex items-center gap-2"
                        >
                          {creating ? (
                            <>
                              <RefreshCw className="w-4 h-4 animate-spin" />
                              Creating...
                            </>
                          ) : (
                            <>
                              <Plus className="w-4 h-4" />
                              Create Connector
                            </>
                          )}
                        </button>
                      </div>
                    </div>
                  </form>
                )}
              </div>
            </div>
          </motion.div>
        </div>
      )}

      {/* Edit Connector Modal - Glassmorphism Design */}
      {showEditForm && editingConnector && (
        <div className="fixed inset-0 z-50 flex items-center justify-center p-4">
          {/* Backdrop */}
          <motion.div
            initial={{ opacity: 0 }}
            animate={{ opacity: 1 }}
            exit={{ opacity: 0 }}
            className="fixed inset-0 bg-black/60"
            onClick={() => {
              setShowEditForm(false);
              setEditingConnector(null);
              resetForm();
            }}
          />
          
          {/* Modal */}
          <motion.div
            initial={{ opacity: 0, y: 50, scale: 0.95 }}
            animate={{ opacity: 1, y: 0, scale: 1 }}
            exit={{ opacity: 0, y: 50, scale: 0.95 }}
            transition={{ duration: 0.2 }}
            className="relative w-full max-w-lg bg-white/95 backdrop-blur-xl rounded-2xl shadow-2xl border border-white/20"
          >
            {/* Close Button */}
            <button
              onClick={() => {
                setShowEditForm(false);
                setEditingConnector(null);
                resetForm();
              }}
              className="absolute right-4 top-4 p-2 rounded-full bg-gray-100/80 hover:bg-gray-200/80 transition-colors"
            >
              <X className="w-4 h-4 text-gray-600" />
            </button>

            {/* Content */}
            <div className="p-6">
              {/* Header */}
              <div className="flex items-center gap-3 mb-6">
                <div className="p-2.5 bg-blue-100 rounded-lg">
                  <Edit className="w-5 h-5 text-blue-600" />
                </div>
                <div>
                  <h2 className="text-xl font-semibold text-gray-900">Edit Connector</h2>
                  <p className="text-sm text-gray-500">{editingConnector.name}</p>
                </div>
              </div>

              {/* Form */}
              <form onSubmit={handleUpdateConnector} className="space-y-4">
                {/* Name Field */}
                <div>
                  <label className="block text-sm font-medium text-gray-700 mb-1.5">
                    Name
                  </label>
                  <input
                    type="text"
                    required
                    value={formData.name}
                    onChange={(e) => updateFormField('name', e.target.value)}
                    className="w-full px-3.5 py-2.5 bg-white border border-gray-200 rounded-lg focus:outline-none focus:ring-2 focus:ring-blue-500/20 focus:border-blue-500 transition-all"
                  />
                </div>

                {/* Description Field */}
                <div>
                  <label className="block text-sm font-medium text-gray-700 mb-1.5">
                    Description
                  </label>
                  <textarea
                    value={formData.description}
                    onChange={(e) => updateFormField('description', e.target.value)}
                    className="w-full px-3.5 py-2.5 bg-white border border-gray-200 rounded-lg focus:outline-none focus:ring-2 focus:ring-blue-500/20 focus:border-blue-500 transition-all resize-none"
                    rows={3}
                  />
                </div>

                {/* Type and Status */}
                <div className="grid grid-cols-2 gap-4">
                  <div className="p-3 bg-gray-50 rounded-lg">
                    <p className="text-xs text-gray-500 mb-1">Type</p>
                    <p className="text-sm font-medium text-gray-900 capitalize">{editingConnector.type}</p>
                  </div>
                  <div className="p-3 bg-gray-50 rounded-lg">
                    <p className="text-xs text-gray-500 mb-1">Status</p>
                    <div className="flex items-center gap-1.5">
                      <div className={`w-2 h-2 rounded-full ${
                        editingConnector.status === 'active' ? 'bg-green-500' :
                        editingConnector.status === 'error' ? 'bg-red-500' : 'bg-gray-400'
                      }`} />
                      <p className="text-sm font-medium text-gray-900 capitalize">{editingConnector.status}</p>
                    </div>
                  </div>
                </div>

                {/* Error Display */}
                {error && (
                  <div className="p-3 bg-red-50 border border-red-200 rounded-lg">
                    <p className="text-sm text-red-600">{error}</p>
                  </div>
                )}

                {/* Action Buttons */}
                <div className="flex gap-3 pt-2">
                  <button
                    type="button"
                    onClick={() => {
                      setShowEditForm(false);
                      setEditingConnector(null);
                      resetForm();
                    }}
                    className="flex-1 px-4 py-2.5 text-gray-700 bg-gray-100 hover:bg-gray-200 rounded-lg transition-colors font-medium text-sm"
                  >
                    Cancel
                  </button>
                  <button
                    type="submit"
                    disabled={creating}
                    className="flex-1 px-4 py-2.5 bg-blue-600 hover:bg-blue-700 text-white rounded-lg transition-colors font-medium text-sm disabled:opacity-50 disabled:cursor-not-allowed"
                  >
                    {creating ? 'Saving...' : 'Save Changes'}
                  </button>
                </div>
              </form>
            </div>
          </motion.div>
        </div>
      )}

      {/* Test Results Modal - Minimalist Design */}
      {showTestModal && activeConnectorId && (
        <div className="fixed inset-0 z-50 flex items-center justify-center p-4">
          {/* Backdrop */}
          <motion.div
            initial={{ opacity: 0 }}
            animate={{ opacity: 1 }}
            exit={{ opacity: 0 }}
            className="fixed inset-0 bg-black/60"
            onClick={() => {
              setShowTestModal(false);
              setActiveConnectorId(null);
            }}
          />
          
          {/* Modal */}
          <motion.div
            initial={{ opacity: 0, y: 50, scale: 0.95 }}
            animate={{ opacity: 1, y: 0, scale: 1 }}
            exit={{ opacity: 0, y: 50, scale: 0.95 }}
            transition={{ duration: 0.2 }}
            className="relative w-full max-w-md bg-white rounded-2xl shadow-2xl"
          >
            {/* Close Button */}
            <button
              onClick={() => {
                setShowTestModal(false);
                setActiveConnectorId(null);
              }}
              className="absolute right-4 top-4 p-2 rounded-full bg-gray-100 hover:bg-gray-200 transition-colors"
            >
              <X className="w-4 h-4 text-gray-600" />
            </button>

            {/* Content */}
            <div className="p-6">
              {/* Header */}
              <div className="flex items-center gap-3 mb-6">
                <div className="p-2.5 bg-blue-100 rounded-lg">
                  <TestTube className="w-5 h-5 text-blue-600" />
                </div>
                <div>
                  <h2 className="text-xl font-semibold text-gray-900">Test Connection</h2>
                  <p className="text-sm text-gray-500">
                    {connectors.find(c => c.id === activeConnectorId)?.name}
                  </p>
                </div>
              </div>

              {/* Results */}
              {testResults[activeConnectorId] ? (
                <div className="space-y-4">
                  {/* Status */}
                  <div className={`p-4 rounded-lg border ${
                    testResults[activeConnectorId].success 
                      ? 'bg-green-50 border-green-200' 
                      : 'bg-red-50 border-red-200'
                  }`}>
                    <div className="flex items-start gap-3">
                      {testResults[activeConnectorId].success ? (
                        <CheckCircle className="w-5 h-5 text-green-600 mt-0.5" />
                      ) : (
                        <XCircle className="w-5 h-5 text-red-600 mt-0.5" />
                      )}
                      <div className="flex-1">
                        <p className={`font-medium ${
                          testResults[activeConnectorId].success ? 'text-green-900' : 'text-red-900'
                        }`}>
                          {testResults[activeConnectorId].success ? 'Connected Successfully' : 'Connection Failed'}
                        </p>
                        <p className={`text-sm mt-1 ${
                          testResults[activeConnectorId].success ? 'text-green-700' : 'text-red-700'
                        }`}>
                          {testResults[activeConnectorId].message || 
                            (testResults[activeConnectorId].success 
                              ? 'The connector is working properly.' 
                              : 'Unable to establish connection.')}
                        </p>
                      </div>
                    </div>
                  </div>

                  {/* Details (if any) */}
                  {testResults[activeConnectorId].details && (
                    <div className="p-3 bg-gray-50 rounded-lg">
                      <p className="text-xs text-gray-500 mb-2">Details</p>
                      <pre className="text-xs text-gray-700 overflow-x-auto">
                        {JSON.stringify(testResults[activeConnectorId].details, null, 2)}
                      </pre>
                    </div>
                  )}

                  {/* Actions */}
                  <div className="flex gap-3">
                    <button
                      onClick={() => handleTest(activeConnectorId)}
                      className="flex-1 px-4 py-2.5 text-gray-700 bg-gray-100 hover:bg-gray-200 rounded-lg transition-colors font-medium text-sm"
                    >
                      Test Again
                    </button>
                    <button
                      onClick={() => {
                        setShowTestModal(false);
                        setActiveConnectorId(null);
                      }}
                      className="flex-1 px-4 py-2.5 bg-blue-600 hover:bg-blue-700 text-white rounded-lg transition-colors font-medium text-sm"
                    >
                      Done
                    </button>
                  </div>
                </div>
              ) : (
                <div className="py-8 text-center">
                  <div className="w-12 h-12 border-2 border-gray-200 border-t-blue-600 rounded-full animate-spin mx-auto"></div>
                  <p className="mt-4 text-gray-600">Testing connection...</p>
                </div>
              )}
            </div>
          </motion.div>
        </div>
      )}

      {/* Data Preview Modal - Clean Design */}
      {showPreviewModal && activeConnectorId && (
        <div className="fixed inset-0 z-50 flex items-center justify-center p-4">
          {/* Backdrop */}
          <motion.div
            initial={{ opacity: 0 }}
            animate={{ opacity: 1 }}
            exit={{ opacity: 0 }}
            className="fixed inset-0 bg-black/60"
            onClick={() => {
              setShowPreviewModal(false);
              setActiveConnectorId(null);
            }}
          />
          
          {/* Modal */}
          <motion.div
            initial={{ opacity: 0, y: 50, scale: 0.95 }}
            animate={{ opacity: 1, y: 0, scale: 1 }}
            exit={{ opacity: 0, y: 50, scale: 0.95 }}
            transition={{ duration: 0.2 }}
            className="relative w-full max-w-4xl bg-white rounded-2xl shadow-2xl overflow-hidden"
          >
            {/* Header */}
            <div className="px-6 py-4 border-b border-gray-200 bg-gray-50">
              <div className="flex items-center justify-between">
                <div className="flex items-center gap-3">
                  <div className="p-2 bg-white rounded-lg border border-gray-200">
                    <Eye className="w-5 h-5 text-gray-700" />
                  </div>
                  <div>
                    <h2 className="text-lg font-semibold text-gray-900">Data Preview</h2>
                    <p className="text-sm text-gray-500">
                      {connectors.find(c => c.id === activeConnectorId)?.name}
                    </p>
                  </div>
                </div>
                <button
                  onClick={() => {
                    setShowPreviewModal(false);
                    setActiveConnectorId(null);
                  }}
                  className="p-2 rounded-lg hover:bg-gray-200 transition-colors"
                >
                  <X className="w-4 h-4 text-gray-600" />
                </button>
              </div>
            </div>

            {/* Content */}
            <div className="p-6 max-h-[70vh] overflow-y-auto">
              {previewData[activeConnectorId] ? (
                <div className="space-y-4">
                  {previewData[activeConnectorId].data && previewData[activeConnectorId].data.length > 0 ? (
                    <>
                      {/* Info Bar */}
                      <div className="flex items-center justify-between p-3 bg-blue-50 rounded-lg">
                        <div className="flex items-center gap-2">
                          <Database className="w-4 h-4 text-blue-600" />
                          <span className="text-sm text-blue-700">
                            Showing {previewData[activeConnectorId].data.length} rows
                          </span>
                        </div>
                        <span className="text-sm text-blue-600 font-medium">
                          {Object.keys(previewData[activeConnectorId].data[0]).length} columns
                        </span>
                      </div>
                      
                      {/* Simple Table */}
                      <div className="border border-gray-200 rounded-lg overflow-hidden">
                        <div className="overflow-x-auto">
                          <table className="min-w-full">
                            <thead className="bg-gray-50 border-b border-gray-200">
                              <tr>
                                {Object.keys(previewData[activeConnectorId].data[0]).map((key) => (
                                  <th
                                    key={key}
                                    className="px-4 py-2 text-left text-xs font-medium text-gray-600 uppercase"
                                  >
                                    {key}
                                  </th>
                                ))}
                              </tr>
                            </thead>
                            <tbody className="bg-white divide-y divide-gray-100">
                              {previewData[activeConnectorId].data.map((row: any, idx: number) => (
                                <tr key={idx} className="hover:bg-gray-50">
                                  {Object.values(row).map((value: any, cellIdx) => (
                                    <td key={cellIdx} className="px-4 py-2 text-sm text-gray-900">
                                      {value !== null && value !== undefined ? String(value) : '-'}
                                    </td>
                                  ))}
                                </tr>
                              ))}
                            </tbody>
                          </table>
                        </div>
                      </div>
                    </>
                  ) : (
                    <div className="p-6 text-center bg-gray-50 rounded-lg">
                      <AlertCircle className="w-12 h-12 text-gray-400 mx-auto mb-3" />
                      <p className="text-gray-600 font-medium">No Data Available</p>
                      <p className="text-sm text-gray-500 mt-1">
                        Try testing the connection first
                      </p>
                    </div>
                  )}
                </div>
              ) : (
                <div className="py-12 text-center">
                  <div className="w-12 h-12 border-2 border-gray-200 border-t-blue-600 rounded-full animate-spin mx-auto"></div>
                  <p className="mt-4 text-gray-600">Loading preview...</p>
                </div>
              )}
            </div>

            {/* Footer */}
            <div className="px-6 py-4 border-t border-gray-200 bg-gray-50">
              <div className="flex justify-end gap-3">
                <button
                  onClick={() => handlePreview(activeConnectorId)}
                  className="px-4 py-2 text-gray-700 bg-white hover:bg-gray-100 border border-gray-300 rounded-lg transition-colors font-medium text-sm"
                >
                  Refresh
                </button>
                <button
                  onClick={() => {
                    setShowPreviewModal(false);
                    setActiveConnectorId(null);
                  }}
                  className="px-4 py-2 bg-blue-600 hover:bg-blue-700 text-white rounded-lg transition-colors font-medium text-sm"
                >
                  Close
                </button>
              </div>
            </div>
          </motion.div>
        </div>
      )}
    </div>
  );
};

export default ConnectorManager;<|MERGE_RESOLUTION|>--- conflicted
+++ resolved
@@ -33,14 +33,10 @@
   Shield,
   Sparkles,
   ChevronDown,
-<<<<<<< HEAD
   X,
   ArrowRight,
   Zap,
   Lock
-=======
-  X
->>>>>>> e51452b5
 } from 'lucide-react';
 
 interface Connector {
